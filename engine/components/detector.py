from pathlib import Path

import geopandas as gpd

from geodataset.dataset import UnlabeledRasterDataset

from engine.components.base import BaseComponent
from engine.config_parsers import DetectorConfig
from engine.data_state import DataState
from engine.models.registry import DETECTOR_REGISTRY
from engine.models.utils import collate_fn_images
from engine.utils import generate_future_coco


class DetectorComponent(BaseComponent):
    name = 'detector'

    def __init__(self, config: DetectorConfig, parent_output_path: str, component_id: int):
        super().__init__(config, parent_output_path, component_id)
        if config.model in DETECTOR_REGISTRY:
            self.detector = DETECTOR_REGISTRY[config.model](config)
        else:
            raise ValueError(f'Invalid detector model {config.model}')

    def __call__(self, data_state: DataState) -> DataState:
        infer_ds = UnlabeledRasterDataset(
            root_path=data_state.tiles_path,
            transform=None,
            fold=None   # load all tiles (they could have either groundtruth or infer aois)
        )

        tiles_paths, boxes, boxes_scores, classes = self.detector.infer(infer_ds, collate_fn_images)

        gdf_items = []
        for i in range(len(tiles_paths)):
            for j in range(len(boxes[i])):
                gdf_items.append({
                    'tile_path': tiles_paths[i],
                    'geometry': boxes[i][j],
                    'detector_score': boxes_scores[i][j],
                    'detector_class': classes[i][j]
                })

        results_gdf = gpd.GeoDataFrame(
            data=gdf_items,
            geometry='geometry',
            crs=None
        )

        columns_to_pass = data_state.infer_gdf_columns_to_pass.union({'detector_score', 'detector_class'})

        future_coco = generate_future_coco(
            future_key='infer_coco_path',
            description="Detector inference",
            gdf=results_gdf,
            tiles_paths_column='tile_path',
            polygons_column='geometry',
            scores_column='detector_score',
            categories_column='detector_class',
            other_attributes_columns=columns_to_pass,
            output_path=self.output_path,
            use_rle_for_labels=False,
            n_workers=4,
            coco_categories_list=None
        )

        return self.update_data_state(data_state, results_gdf, columns_to_pass, future_coco)

    def update_data_state(self,
                          data_state: DataState,
                          results_gdf: gpd.GeoDataFrame,
                          columns_to_pass: set,
                          future_coco: tuple) -> DataState:
        data_state.infer_gdf = results_gdf
        data_state.infer_gdf_columns_to_pass = columns_to_pass
        data_state.side_processes.append(future_coco)
<<<<<<< HEAD
        return data_state

    def generate_coco(self, tiles_paths, tile_names_order_reference, boxes, boxes_scores, classes):
        """
        Starts a side process for generating the COCO file, this way the main process isn't blocked in the meantime.
        """

        product_name, scale_factor, ground_resolution, _, _, _ = TileNameConvention().parse_name(
            Path(tiles_paths[0]).name
        )
        coco_output_name = CocoNameConvention().create_name(
            product_name=product_name,
            fold=infer_aoi_name,
            scale_factor=scale_factor,
            ground_resolution=ground_resolution
        )
        coco_output_path = self.output_path / coco_output_name

        with ProcessPoolExecutor(max_workers=2) as executor:
            future_coco = executor.submit(
                generate_coco,
                description="Detector inference",
                tiles_paths=tiles_paths,
                tile_names_order_reference=tile_names_order_reference,
                polygons=boxes,
                scores=boxes_scores,
                categories=classes,
                other_attributes={},
                output_path=coco_output_path,
                use_rle_for_labels=True,
                n_workers=2,
                coco_categories_list=None
            )
            
        # Return a tuple with info needed for future handling
        return ('infer_coco_path', future_coco, {
            'component_name': self.name,
            'component_id': self.component_id,
            'file_type': 'coco',
            'expected_path': str(coco_output_path)
        })
=======
        return data_state
>>>>>>> b9a700ed
<|MERGE_RESOLUTION|>--- conflicted
+++ resolved
@@ -1,5 +1,3 @@
-from pathlib import Path
-
 import geopandas as gpd
 
 from geodataset.dataset import UnlabeledRasterDataset
@@ -74,48 +72,4 @@
         data_state.infer_gdf = results_gdf
         data_state.infer_gdf_columns_to_pass = columns_to_pass
         data_state.side_processes.append(future_coco)
-<<<<<<< HEAD
-        return data_state
-
-    def generate_coco(self, tiles_paths, tile_names_order_reference, boxes, boxes_scores, classes):
-        """
-        Starts a side process for generating the COCO file, this way the main process isn't blocked in the meantime.
-        """
-
-        product_name, scale_factor, ground_resolution, _, _, _ = TileNameConvention().parse_name(
-            Path(tiles_paths[0]).name
-        )
-        coco_output_name = CocoNameConvention().create_name(
-            product_name=product_name,
-            fold=infer_aoi_name,
-            scale_factor=scale_factor,
-            ground_resolution=ground_resolution
-        )
-        coco_output_path = self.output_path / coco_output_name
-
-        with ProcessPoolExecutor(max_workers=2) as executor:
-            future_coco = executor.submit(
-                generate_coco,
-                description="Detector inference",
-                tiles_paths=tiles_paths,
-                tile_names_order_reference=tile_names_order_reference,
-                polygons=boxes,
-                scores=boxes_scores,
-                categories=classes,
-                other_attributes={},
-                output_path=coco_output_path,
-                use_rle_for_labels=True,
-                n_workers=2,
-                coco_categories_list=None
-            )
-            
-        # Return a tuple with info needed for future handling
-        return ('infer_coco_path', future_coco, {
-            'component_name': self.name,
-            'component_id': self.component_id,
-            'file_type': 'coco',
-            'expected_path': str(coco_output_path)
-        })
-=======
-        return data_state
->>>>>>> b9a700ed
+        return data_state