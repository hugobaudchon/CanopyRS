--- conflicted
+++ resolved
@@ -56,12 +56,9 @@
                     aoi_name_mapping={ground_truth_aoi_name: infer_aoi_name},
                     geopackage_layer_name=None,
                     main_label_category_column_name=self.config.main_label_category_column_name,
-<<<<<<< HEAD
-                    other_labels_attributes_column_names=list(data_state.infer_gdf_columns_to_pass.union(self.config.other_labels_attributes_column_names))
-=======
-                    other_labels_attributes_column_names=list(data_state.infer_gdf_columns_to_pass)
->>>>>>> 41c01445
+                    other_labels_attributes_column_names=list(data_state.infer_gdf_columns_to_pass.union(self.config.other_labels_attributes_column_names)
                 )
+                  
                 infer_coco_path = second_result[infer_aoi_name]
 
             elif data_state.infer_gdf is not None:
@@ -70,11 +67,7 @@
                     data_state=data_state,
                     labels_gdf=data_state.infer_gdf,
                     aois_config=self.infer_aois_config,
-<<<<<<< HEAD
                     other_labels_attributes_column_names=list(data_state.infer_gdf_columns_to_pass.union(self.config.other_labels_attributes_column_names))
-=======
-                    other_labels_attributes_column_names=list(data_state.infer_gdf_columns_to_pass)
->>>>>>> 41c01445
                 )
 
                 ground_truth_coco_path = None
