from pathlib import Path

import geopandas as gpd

from geodataset.dataset import DetectionLabeledRasterCocoDataset, UnlabeledRasterDataset

from engine.components.base import BaseComponent
from engine.config_parsers import SegmenterConfig
from engine.data_state import DataState
from engine.models.registry import SEGMENTER_REGISTRY
from engine.utils import infer_aoi_name, generate_future_coco, clean_side_processes


class SegmenterComponent(BaseComponent):
    name = 'segmenter'

    def __init__(self, config: SegmenterConfig, parent_output_path: str, component_id: int):
        super().__init__(config, parent_output_path, component_id)
        if config.model in SEGMENTER_REGISTRY:
            self.segmenter = SEGMENTER_REGISTRY[config.model](config)
        else:
            raise ValueError(f'Invalid detector model {config.model}')

    def __call__(self, data_state: DataState) -> DataState:
        data_paths = [data_state.tiles_path]
        if self.segmenter.REQUIRES_BOX_PROMPT:
            if not data_state.infer_coco_path:
                # Maybe there is a COCO still being generated in a side process
                clean_side_processes(data_state)
            assert data_state.infer_coco_path is not None, \
                ("The selected Segmenter model requires a COCO file with boxes to prompt. Either input it,"
                 " add a tilerizer before the segmenter, add a detector before the"
                 " segmenter in the pipeline, or choose a segmenter model that doesn't require boxes prompts.")
            data_paths.append(Path(data_state.infer_coco_path).parent)
            dataset = DetectionLabeledRasterCocoDataset(
                fold=infer_aoi_name,
                root_path=data_paths,
                box_padding_percentage=self.config.box_padding_percentage,
                transform=None
            )
        else:
            dataset = UnlabeledRasterDataset(
                fold=infer_aoi_name,
                root_path=data_paths,
                transform=None
            )

        tiles_paths, tiles_masks_polygons, tiles_masks_scores = self.segmenter.infer_on_dataset(dataset)

        attributes_data = {}
        for attribute_name in data_state.infer_gdf_columns_to_pass:
            attributes_data[attribute_name] = get_attribute_from_dataset(dataset, attribute_name, tiles_paths, tiles_masks_polygons)

        gdf_items = []
        for i in range(len(tiles_paths)):
            for j in range(len(tiles_masks_polygons[i])):
                data = {
                    'tile_path': tiles_paths[i],
                    'geometry': tiles_masks_polygons[i][j],
                    'segmenter_score': tiles_masks_scores[i][j]
                }

                for attribute_name, attribute in attributes_data.items():
                    data[attribute_name] = attribute[i][j]

                gdf_items.append(data)

        results_gdf = gpd.GeoDataFrame(
            data=gdf_items,
            geometry='geometry',
            crs=None
        )

        columns_to_pass = data_state.infer_gdf_columns_to_pass.union({'segmenter_score'})

        future_coco = generate_future_coco(
            future_key='infer_coco_path',
            description="Segmenter inference",
            gdf=results_gdf,
            tiles_paths_column='tile_path',
            polygons_column='geometry',
            scores_column='segmenter_score',
            categories_column=None,
            other_attributes_columns=columns_to_pass,
            output_path=self.output_path,
            use_rle_for_labels=False,
            n_workers=4,
            coco_categories_list=None
        )

        return self.update_data_state(data_state, results_gdf, columns_to_pass, future_coco)

    def update_data_state(self,
                          data_state: DataState,
                          results_gdf: gpd.GeoDataFrame,
                          columns_to_pass: set,
                          future_coco: tuple) -> DataState:
        # Register the component folder
        data_state = self.register_outputs_base(data_state)
        data_state.infer_gdf = results_gdf
<<<<<<< HEAD
        data_state.infer_gdf_columns_to_pass.update(['segmenter_score'])
        # Register future COCO file
        data_state.side_processes.append(
            # Modified tuple to include registration info
            ('infer_coco_path', future_coco, 
             {'component_name': self.name, 'component_id': self.component_id, 'file_type': 'coco'})
        )
        return data_state

    def generate_coco(self, tiles_paths, tile_names_order_reference, masks_polygons, masks_polygons_scores):
        """
        Starts a side process for generating the COCO file, this way the main process isn't blocked in the meantime.
        """

        product_name, scale_factor, ground_resolution, _, _, aoi = TileNameConvention().parse_name(
            Path(tiles_paths[0]).name
        )
        coco_output_name = CocoNameConvention().create_name(
            product_name=product_name,
            fold=aoi,
            scale_factor=scale_factor,
            ground_resolution=ground_resolution
        )
        coco_output_path = self.output_path / coco_output_name

        with ProcessPoolExecutor(max_workers=1) as executor:
            future_coco = executor.submit(
                generate_coco,
                description="Segmenter inference",
                tiles_paths=tiles_paths,
                tile_names_order_reference=tile_names_order_reference,
                polygons=masks_polygons,
                scores=masks_polygons_scores,
                categories=None,
                other_attributes={},
                output_path=coco_output_path,
                use_rle_for_labels=True,
                n_workers=2,
                coco_categories_list=None
            )

        # Return tuple with info needed for both future completion and registration
        return ('infer_coco_path', future_coco, {
            'component_name': self.name,
            'component_id': self.component_id,
            'file_type': 'coco',
            'expected_path': str(coco_output_path)  # Include the expected path directly
        })
=======
        data_state.infer_gdf_columns_to_pass = columns_to_pass
        data_state.side_processes.append(future_coco)
        return data_state

>>>>>>> b9a700ed

def get_attribute_from_dataset(dataset, attribute_name, tiles_paths, tiles_masks_polygons):
    if attribute_name in dataset.tiles[dataset.tiles_path_to_id_mapping[tiles_paths[0].name]]['labels'][0]['other_attributes']:
        attribute = []
        for i, tile_path in enumerate(tiles_paths):
            tile_boxes_attribute = []
            if tile_path.name in dataset.tiles_path_to_id_mapping:
                tile_id = dataset.tiles_path_to_id_mapping[tile_path.name]
                for annotation in dataset.tiles[tile_id]['labels']:
                    tile_boxes_attribute.append(annotation['other_attributes'][attribute_name])

            attribute.append(tile_boxes_attribute)
    else:
        attribute = [[None for _ in tile_masks] for tile_masks in tiles_masks_polygons]
    return attribute<|MERGE_RESOLUTION|>--- conflicted
+++ resolved
@@ -98,61 +98,10 @@
         # Register the component folder
         data_state = self.register_outputs_base(data_state)
         data_state.infer_gdf = results_gdf
-<<<<<<< HEAD
-        data_state.infer_gdf_columns_to_pass.update(['segmenter_score'])
-        # Register future COCO file
-        data_state.side_processes.append(
-            # Modified tuple to include registration info
-            ('infer_coco_path', future_coco, 
-             {'component_name': self.name, 'component_id': self.component_id, 'file_type': 'coco'})
-        )
-        return data_state
-
-    def generate_coco(self, tiles_paths, tile_names_order_reference, masks_polygons, masks_polygons_scores):
-        """
-        Starts a side process for generating the COCO file, this way the main process isn't blocked in the meantime.
-        """
-
-        product_name, scale_factor, ground_resolution, _, _, aoi = TileNameConvention().parse_name(
-            Path(tiles_paths[0]).name
-        )
-        coco_output_name = CocoNameConvention().create_name(
-            product_name=product_name,
-            fold=aoi,
-            scale_factor=scale_factor,
-            ground_resolution=ground_resolution
-        )
-        coco_output_path = self.output_path / coco_output_name
-
-        with ProcessPoolExecutor(max_workers=1) as executor:
-            future_coco = executor.submit(
-                generate_coco,
-                description="Segmenter inference",
-                tiles_paths=tiles_paths,
-                tile_names_order_reference=tile_names_order_reference,
-                polygons=masks_polygons,
-                scores=masks_polygons_scores,
-                categories=None,
-                other_attributes={},
-                output_path=coco_output_path,
-                use_rle_for_labels=True,
-                n_workers=2,
-                coco_categories_list=None
-            )
-
-        # Return tuple with info needed for both future completion and registration
-        return ('infer_coco_path', future_coco, {
-            'component_name': self.name,
-            'component_id': self.component_id,
-            'file_type': 'coco',
-            'expected_path': str(coco_output_path)  # Include the expected path directly
-        })
-=======
         data_state.infer_gdf_columns_to_pass = columns_to_pass
         data_state.side_processes.append(future_coco)
         return data_state
 
->>>>>>> b9a700ed
 
 def get_attribute_from_dataset(dataset, attribute_name, tiles_paths, tiles_masks_polygons):
     if attribute_name in dataset.tiles[dataset.tiles_path_to_id_mapping[tiles_paths[0].name]]['labels'][0]['other_attributes']:
