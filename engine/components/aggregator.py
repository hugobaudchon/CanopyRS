from pathlib import Path

import geopandas as gpd

from geodataset.aggregator import Aggregator
from geodataset.utils import GeoPackageNameConvention, TileNameConvention

from engine.components.base import BaseComponent
from engine.config_parsers import AggregatorConfig
from engine.data_state import DataState
from engine.utils import infer_aoi_name, generate_future_coco


class AggregatorComponent(BaseComponent):
    name = 'aggregator'

    def __init__(self, config: AggregatorConfig, parent_output_path: str, component_id: int):
        super().__init__(config, parent_output_path, component_id)

    def __call__(self, data_state: DataState) -> DataState:
        # Create aggregation dictionary to collect all values into lists per tile
        agg_dict = {'geometry': lambda x: list(x)}
        for column in data_state.infer_gdf_columns_to_pass:
            if column in data_state.infer_gdf.columns:
                agg_dict[column] = list

        # Group the initial inference GeoDataFrame by tile
        grouped_gdf = data_state.infer_gdf.groupby('tile_path').agg(agg_dict)
        tiles_path = grouped_gdf.index.tolist()
        grouped_gdf = grouped_gdf.reset_index().to_dict(orient='list')

        # Prepare scores and score weights
        scores = {}
        scores_weights = {}
        if 'detector_score' in grouped_gdf:
            scores['detector_score'] = grouped_gdf['detector_score']
            scores_weights['detector_score'] = self.config.detector_score_weight
        if 'segmenter_score' in grouped_gdf:
            scores['segmenter_score'] = grouped_gdf['segmenter_score']
            scores_weights['segmenter_score'] = self.config.segmenter_score_weight

        # Collect other attributes (if any)
        other_attributes = {}
        for column_name in data_state.infer_gdf_columns_to_pass:
            if column_name not in ['detector_score', 'segmenter_score']:
                other_attributes[column_name] = grouped_gdf[column_name]

        # Determine naming for the aggregated output (using the first tile’s name)
        product_name, scale_factor, ground_resolution, _, _, _ = TileNameConvention().parse_name(
            Path(tiles_path[0]).name
        )
        gpkg_name = GeoPackageNameConvention.create_name(
            product_name=product_name,
            fold=infer_aoi_name,
            scale_factor=scale_factor,
            ground_resolution=ground_resolution
        )
        pre_aggregated_gpkg_name = GeoPackageNameConvention.create_name(
            product_name=product_name,
            fold=f'{infer_aoi_name}notaggregated',
            scale_factor=scale_factor,
            ground_resolution=ground_resolution
        )

        # Run the aggregator (which applies non-maximum suppression, etc.)
        aggregator = Aggregator.from_polygons(
            output_path=self.output_path / gpkg_name,
            tiles_paths=tiles_path,
            polygons=grouped_gdf['geometry'],
            scores=scores,
            other_attributes=other_attributes,
            scores_weights=scores_weights,
            scores_weighting_method=self.config.scores_weighting_method,
            min_centroid_distance_weight=self.config.min_centroid_distance_weight,
            score_threshold=self.config.score_threshold,
            nms_threshold=self.config.nms_threshold,
            nms_algorithm=self.config.nms_algorithm,
            pre_aggregated_output_path=self.output_path / pre_aggregated_gpkg_name,
        )
        results_gdf = aggregator.polygons_gdf

        columns_to_pass = data_state.infer_gdf_columns_to_pass.union({'aggregator_score'})

        future_coco = generate_future_coco(
            future_key='infer_coco_path',
            description="Aggregator inference",
            gdf=results_gdf,
            tiles_paths_column='tile_path',
            polygons_column='geometry',
            scores_column='aggregator_score',
            categories_column='segmenter_score' if 'segmenter_score' in grouped_gdf
                              else 'detector_score' if 'detector_score' in grouped_gdf
                              else None,
            other_attributes_columns=columns_to_pass,
            output_path=self.output_path,
            use_rle_for_labels=False,
            n_workers=4,
            coco_categories_list=None
        )

        return self.update_data_state(data_state, results_gdf, columns_to_pass, future_coco)

    def update_data_state(self,
                         data_state: DataState,
<<<<<<< HEAD
                         results_gdf: gpd.GeoDataFrame) -> DataState:
        # Register the component folder
        data_state = self.register_outputs_base(data_state)

        # Register the GeoPackage files by finding them in the output directory
        # This approach avoids needing access to gpkg_name variables
        for file_path in self.output_path.glob("*.gpkg"):
            if "notaggregated" in file_path.name:
                data_state.register_output_file(self.name, self.component_id, 'pre_aggregated_gpkg', file_path)
            else:
                data_state.register_output_file(self.name, self.component_id, 'gpkg', file_path)

=======
                         results_gdf: gpd.GeoDataFrame,
                         columns_to_pass: set,
                         future_coco: tuple) -> DataState:
>>>>>>> b9a700ed
        data_state.infer_gdf = results_gdf
        data_state.infer_gdf_columns_to_pass = columns_to_pass
        data_state.side_processes.append(future_coco)

        return data_state<|MERGE_RESOLUTION|>--- conflicted
+++ resolved
@@ -102,8 +102,9 @@
 
     def update_data_state(self,
                          data_state: DataState,
-<<<<<<< HEAD
-                         results_gdf: gpd.GeoDataFrame) -> DataState:
+                         results_gdf: gpd.GeoDataFrame,
+                         columns_to_pass: set,
+                         future_coco: tuple) -> DataState:
         # Register the component folder
         data_state = self.register_outputs_base(data_state)
 
@@ -114,12 +115,6 @@
                 data_state.register_output_file(self.name, self.component_id, 'pre_aggregated_gpkg', file_path)
             else:
                 data_state.register_output_file(self.name, self.component_id, 'gpkg', file_path)
-
-=======
-                         results_gdf: gpd.GeoDataFrame,
-                         columns_to_pass: set,
-                         future_coco: tuple) -> DataState:
->>>>>>> b9a700ed
         data_state.infer_gdf = results_gdf
         data_state.infer_gdf_columns_to_pass = columns_to_pass
         data_state.side_processes.append(future_coco)
