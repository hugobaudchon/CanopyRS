from dataclasses import dataclass, field
<<<<<<< HEAD
from pathlib import Path
from typing import Dict, List, Optional, Set, Tuple
=======
>>>>>>> b9a700ed

import geopandas as gpd

@dataclass
class DataState:
    imagery_path: str = None
    parent_output_path: str = None

    tiles_path: str = None

    infer_coco_path: str = None
    infer_gdf: gpd.GeoDataFrame = None
    infer_gdf_columns_to_pass: set = field(default_factory=set)
    infer_gdf_columns_to_delete_on_save: List = field(default_factory=list)

    ground_truth_coco_path: str = None
    ground_truth_gdf: gpd.GeoDataFrame = None
    ground_truth_gdf_columns_to_pass: set = field(default_factory=set)

    side_processes: List = field(default_factory=list)
    
    component_output_folders: Dict = field(default_factory=dict)
    component_output_files: Dict = field(default_factory=dict)

    def register_component_folder(self, component_name: str, component_id: int, folder_path: Path) -> None:
        """
        Register the output folder for a component.
        """
        key = f"{component_id}_{component_name}"
        self.component_output_folders[key] = folder_path
    
    def register_output_file(self, component_name: str, component_id: int, file_type: str, file_path: Path) -> None:
        """
        Register an output file created by a component.
        """
        key = f"{component_id}_{component_name}"
        
        if key not in self.component_output_files:
            self.component_output_files[key] = {}
            
        self.component_output_files[key][file_type] = file_path
    
    def get_component_folder(self, component_name: str, component_id: int) -> Optional[Path]:
        """Get the output folder for a specific component."""
        key = f"{component_id}_{component_name}"
        return self.component_output_folders.get(key)
    
    def get_output_file(self, component_name: str, component_id: int, file_type: str) -> Optional[Path]:
        """Get a specific output file from a component."""
        key = f"{component_id}_{component_name}"
        if key in self.component_output_files:
            return self.component_output_files[key].get(file_type)
        return None

    def get_latest_output_by_type(self, file_type: str) -> Optional[Path]:
        """Get the most recent output file of a specific type from any component."""
        latest_id = -1
        latest_path = None
        
        for key, files in self.component_output_files.items():
            if file_type in files:
                component_id = int(key.split('_')[0])
                if component_id > latest_id:
                    latest_id = component_id
                    latest_path = files[file_type]
        
        return latest_path
    
    def get_all_outputs(self) -> Dict:
        """Get all registered output files organized by component."""
        return self.component_output_files<|MERGE_RESOLUTION|>--- conflicted
+++ resolved
@@ -1,9 +1,6 @@
 from dataclasses import dataclass, field
-<<<<<<< HEAD
 from pathlib import Path
 from typing import Dict, List, Optional, Set, Tuple
-=======
->>>>>>> b9a700ed
 
 import geopandas as gpd
 
@@ -24,7 +21,7 @@
     ground_truth_gdf_columns_to_pass: set = field(default_factory=set)
 
     side_processes: List = field(default_factory=list)
-    
+
     component_output_folders: Dict = field(default_factory=dict)
     component_output_files: Dict = field(default_factory=dict)
 
@@ -34,23 +31,23 @@
         """
         key = f"{component_id}_{component_name}"
         self.component_output_folders[key] = folder_path
-    
+
     def register_output_file(self, component_name: str, component_id: int, file_type: str, file_path: Path) -> None:
         """
         Register an output file created by a component.
         """
         key = f"{component_id}_{component_name}"
-        
+
         if key not in self.component_output_files:
             self.component_output_files[key] = {}
-            
+
         self.component_output_files[key][file_type] = file_path
-    
+
     def get_component_folder(self, component_name: str, component_id: int) -> Optional[Path]:
         """Get the output folder for a specific component."""
         key = f"{component_id}_{component_name}"
         return self.component_output_folders.get(key)
-    
+
     def get_output_file(self, component_name: str, component_id: int, file_type: str) -> Optional[Path]:
         """Get a specific output file from a component."""
         key = f"{component_id}_{component_name}"
@@ -62,16 +59,16 @@
         """Get the most recent output file of a specific type from any component."""
         latest_id = -1
         latest_path = None
-        
+
         for key, files in self.component_output_files.items():
             if file_type in files:
                 component_id = int(key.split('_')[0])
                 if component_id > latest_id:
                     latest_id = component_id
                     latest_path = files[file_type]
-        
+
         return latest_path
-    
+
     def get_all_outputs(self) -> Dict:
         """Get all registered output files organized by component."""
         return self.component_output_files