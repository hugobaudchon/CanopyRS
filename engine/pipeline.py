--- conflicted
+++ resolved
@@ -44,13 +44,9 @@
             aois={ground_truth_aoi_name: self.io_config.aoi}
         )
 
-<<<<<<< HEAD
         green_print("Pipeline initialized")
 
-    def __call__(self):
-=======
     def run(self):
->>>>>>> 41c01445
         # Run each component in the pipeline, sequentially
         for component_id, component_config_tuple in enumerate(self.config.components_configs):
             component = self._get_component(component_config_tuple, component_id)
