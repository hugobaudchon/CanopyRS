from pathlib import Path

import geopandas as gpd

from engine.components.aggregator import AggregatorComponent
from engine.components.detector import DetectorComponent
from engine.components.evaluator import EvaluatorComponent
from engine.components.segmenter import SegmenterComponent
from engine.components.tilerizer import TilerizerComponent

from engine.config_parsers import PipelineConfig, InferIOConfig
from engine.data_state import DataState
from engine.utils import parse_tilerizer_aoi_config, infer_aoi_name, ground_truth_aoi_name, green_print, \
    clean_side_processes


class Pipeline:
    def __init__(self, io_config: InferIOConfig, config: PipelineConfig):
        self.io_config = io_config
        self.config = config
        self._validate_components_order()

        # Initialize data state from the io (input/output) config
        self.data_state = DataState(
            imagery_path=self.io_config.input_imagery,
            parent_output_path=self.io_config.output_folder,
            tiles_path=self.io_config.tiles_path,
            infer_coco_path=self.io_config.input_coco,
            infer_gdf=gpd.read_file(self.io_config.input_gpkg)
                      if self.io_config.input_gpkg else None,
            ground_truth_gdf=gpd.read_file(self.io_config.ground_truth_gpkg)
                             if self.io_config.ground_truth_gpkg else None,
        )

        # Initialize AOI configuration (Area of Interest, used by the Tilerizer)
        self.infer_aois_config = parse_tilerizer_aoi_config(
            aoi_config=self.io_config.aoi_config,
            aoi_type=self.io_config.aoi_type,
            aois={infer_aoi_name: self.io_config.aoi}
        )
        self.ground_truth_aoi_config = parse_tilerizer_aoi_config(
            aoi_config=self.io_config.aoi_config,
            aoi_type=self.io_config.aoi_type,
            aois={ground_truth_aoi_name: self.io_config.aoi}
        )

<<<<<<< HEAD
    def run(self, get_data_state=False):
=======
        green_print("Pipeline initialized")

    def __call__(self):
>>>>>>> b9a700ed
        # Run each component in the pipeline, sequentially
        for component_id, component_config_tuple in enumerate(self.config.components_configs):
            component = self._get_component(component_config_tuple, component_id)
            self.data_state = component.run(self.data_state)

        # Final cleanup of side processes (COCO files generation...) at the end of the pipeline
        clean_side_processes(self.data_state)

        green_print("Pipeline finished")

<<<<<<< HEAD
        # Register any files that might have been missed during async processing
        self._register_known_component_files()

        if get_data_state == True:
            return self.data_state

    def _get_component(self, component_config, component_id):
        component_type = list(component_config.keys())[0]
        config_name = list(component_config.values())[0]
        config_path = get_config_path(config_name)
=======
    def _get_component(self, component_config_tuple, component_id):
        component_type, component_config = component_config_tuple
>>>>>>> b9a700ed

        if component_type == 'tilerizer':
            return TilerizerComponent(component_config, self.io_config.output_folder, component_id,
                                      self.infer_aois_config, self.ground_truth_aoi_config)
        elif component_type == 'detector':
            return DetectorComponent(component_config, self.io_config.output_folder, component_id)
        elif component_type == 'aggregator':
            return AggregatorComponent(component_config, self.io_config.output_folder, component_id)
        elif component_type == 'segmenter':
            return SegmenterComponent(component_config, self.io_config.output_folder, component_id)
        elif component_type == 'evaluator':
            clean_side_processes(self.data_state)    # making sure COCO files are generated before starting evaluation
            return EvaluatorComponent(component_config, self.io_config.output_folder, component_id)
        # elif isinstance(component_config, EmbedderConfig):
        #     return build_embedder()
        # elif isinstance(component_config, ClassifierConfig):
        #     return build_classifier()
        # elif isinstance(component_config, ClustererConfig):
        #     return build_clusterer()
        else:
            raise ValueError(f'Invalid component {component_config}')

<<<<<<< HEAD
    def _clean_side_processes(self):
        for side_process in self.data_state.side_processes:
            if isinstance(side_process, tuple):
                attribute_name = side_process[0]
                future_or_result = side_process[1]
                
                # Check if this is a Future object with a .result() method
                if hasattr(future_or_result, 'result'):
                    result = future_or_result.result()
                else:
                    result = future_or_result  # It's already a result
                
                # Update the data_state attribute
                if attribute_name:
                    setattr(self.data_state, attribute_name, result)
                
                # If there's registration info, register the output file
                if len(side_process) > 2 and isinstance(side_process[2], dict):
                    reg_info = side_process[2]
                    
                    # If an expected_path was provided, use it
                    if 'expected_path' in reg_info:
                        file_path = Path(reg_info['expected_path'])
                    # Otherwise try to get a path from the result
                    elif isinstance(result, (str, Path)):
                        file_path = Path(result)
                    else:
                        file_path = None
                        
                    if file_path:
                        # Register the component folder first
                        self.data_state.register_component_folder(
                            reg_info['component_name'], 
                            reg_info['component_id'],
                            file_path.parent
                        )
                        # Then register the file
                        self.data_state.register_output_file(
                            reg_info['component_name'],
                            reg_info['component_id'],
                            reg_info['file_type'],
                            file_path
                        )
        
        # Clear processed side processes
        self.data_state.side_processes = []
        
        return self.data_state  # Return the updated data_state

    def _register_known_component_files(self):
        """Register any output files that might have been missed during async processing"""
        for component_id, component_config in enumerate(self.config.components_configs):
            component_type = list(component_config.keys())[0]
            component_path = Path(self.io_config.output_folder) / f"{component_id}_{component_type}"
            
            # Register the component folder if it exists
            if component_path.exists():
                self.data_state.register_component_folder(component_type, component_id, component_path)
                
                # Register COCO files
                for coco_file in component_path.glob("*.json"):
                    # Skip non-COCO JSON files if needed
                    if "_coco_" in coco_file.name:
                        self.data_state.register_output_file(
                            component_type, component_id, 'coco', coco_file
                        )
                
                # Register GeoPackage files
                for gpkg_file in component_path.glob("*.gpkg"):
                    file_type = 'pre_aggregated_gpkg' if 'notaggregated' in gpkg_file.name else 'gpkg'
                    self.data_state.register_output_file(
                        component_type, component_id, file_type, gpkg_file
                    )

=======
>>>>>>> b9a700ed
    def _validate_components_order(self):
        pass    # TODO<|MERGE_RESOLUTION|>--- conflicted
+++ resolved
@@ -44,13 +44,9 @@
             aois={ground_truth_aoi_name: self.io_config.aoi}
         )
 
-<<<<<<< HEAD
-    def run(self, get_data_state=False):
-=======
         green_print("Pipeline initialized")
 
-    def __call__(self):
->>>>>>> b9a700ed
+    def __call__(self, get_data_state=False):
         # Run each component in the pipeline, sequentially
         for component_id, component_config_tuple in enumerate(self.config.components_configs):
             component = self._get_component(component_config_tuple, component_id)
@@ -59,23 +55,16 @@
         # Final cleanup of side processes (COCO files generation...) at the end of the pipeline
         clean_side_processes(self.data_state)
 
-        green_print("Pipeline finished")
-
-<<<<<<< HEAD
         # Register any files that might have been missed during async processing
         self._register_known_component_files()
+
+        green_print("Pipeline finished")
 
         if get_data_state == True:
             return self.data_state
 
-    def _get_component(self, component_config, component_id):
-        component_type = list(component_config.keys())[0]
-        config_name = list(component_config.values())[0]
-        config_path = get_config_path(config_name)
-=======
     def _get_component(self, component_config_tuple, component_id):
         component_type, component_config = component_config_tuple
->>>>>>> b9a700ed
 
         if component_type == 'tilerizer':
             return TilerizerComponent(component_config, self.io_config.output_folder, component_id,
@@ -98,66 +87,16 @@
         else:
             raise ValueError(f'Invalid component {component_config}')
 
-<<<<<<< HEAD
-    def _clean_side_processes(self):
-        for side_process in self.data_state.side_processes:
-            if isinstance(side_process, tuple):
-                attribute_name = side_process[0]
-                future_or_result = side_process[1]
-                
-                # Check if this is a Future object with a .result() method
-                if hasattr(future_or_result, 'result'):
-                    result = future_or_result.result()
-                else:
-                    result = future_or_result  # It's already a result
-                
-                # Update the data_state attribute
-                if attribute_name:
-                    setattr(self.data_state, attribute_name, result)
-                
-                # If there's registration info, register the output file
-                if len(side_process) > 2 and isinstance(side_process[2], dict):
-                    reg_info = side_process[2]
-                    
-                    # If an expected_path was provided, use it
-                    if 'expected_path' in reg_info:
-                        file_path = Path(reg_info['expected_path'])
-                    # Otherwise try to get a path from the result
-                    elif isinstance(result, (str, Path)):
-                        file_path = Path(result)
-                    else:
-                        file_path = None
-                        
-                    if file_path:
-                        # Register the component folder first
-                        self.data_state.register_component_folder(
-                            reg_info['component_name'], 
-                            reg_info['component_id'],
-                            file_path.parent
-                        )
-                        # Then register the file
-                        self.data_state.register_output_file(
-                            reg_info['component_name'],
-                            reg_info['component_id'],
-                            reg_info['file_type'],
-                            file_path
-                        )
-        
-        # Clear processed side processes
-        self.data_state.side_processes = []
-        
-        return self.data_state  # Return the updated data_state
-
     def _register_known_component_files(self):
         """Register any output files that might have been missed during async processing"""
         for component_id, component_config in enumerate(self.config.components_configs):
             component_type = list(component_config.keys())[0]
             component_path = Path(self.io_config.output_folder) / f"{component_id}_{component_type}"
-            
+
             # Register the component folder if it exists
             if component_path.exists():
                 self.data_state.register_component_folder(component_type, component_id, component_path)
-                
+
                 # Register COCO files
                 for coco_file in component_path.glob("*.json"):
                     # Skip non-COCO JSON files if needed
@@ -165,7 +104,7 @@
                         self.data_state.register_output_file(
                             component_type, component_id, 'coco', coco_file
                         )
-                
+
                 # Register GeoPackage files
                 for gpkg_file in component_path.glob("*.gpkg"):
                     file_type = 'pre_aggregated_gpkg' if 'notaggregated' in gpkg_file.name else 'gpkg'
@@ -173,7 +112,5 @@
                         component_type, component_id, file_type, gpkg_file
                     )
 
-=======
->>>>>>> b9a700ed
     def _validate_components_order(self):
         pass    # TODO